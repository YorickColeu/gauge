--- conflicted
+++ resolved
@@ -6,11 +6,7 @@
 	"errors"
 	"fmt"
 	"github.com/getgauge/common"
-<<<<<<< HEAD
-=======
 	"net"
-	"os"
->>>>>>> 561194ed
 	"os/exec"
 	"path"
 	"path/filepath"
@@ -224,7 +220,6 @@
 }
 
 func startPluginsForExecution(manifest *manifest) (*pluginHandler, []string) {
-	var pluginConnection net.Conn
 	warnings := make([]string, 0)
 	handler := &pluginHandler{}
 	envProperties := make(map[string]string)
@@ -249,7 +244,8 @@
 				warnings = append(warnings, fmt.Sprintf("Error starting plugin %s %s. %s", pd.Name, pluginDetails.Version, err.Error()))
 				continue
 			}
-			if pluginConnection, err = gaugeConnectionHandler.acceptConnection(pluginConnectionTimeout); err != nil {
+			pluginConnection, err := gaugeConnectionHandler.acceptConnection(pluginConnectionTimeout)
+			if err != nil {
 				warnings = append(warnings, fmt.Sprintf("Error starting plugin %s %s. Failed to connect to plugin. %s", pd.Name, pluginDetails.Version, err.Error()))
 				pluginCmd.Process.Kill()
 				continue
